--- conflicted
+++ resolved
@@ -770,14 +770,10 @@
 
     #[test]
     fn test_random_legacy_leading_zeroes_001_hash() {
-        run_hash_test::<LegacyTransaction>("./test/random_legacy_leading_zeroes_002.json");
-    }
-
-<<<<<<< HEAD
-    // TX RANDOM LEADING ZEROES 001
-=======
-    // TX RANDOM LEAADING ZEROES 002
->>>>>>> b8d7641d
+        run_hash_test::<LegacyTransaction>("./test/random_legacy_leading_zeroes_001.json");
+    }
+
+    // TX RANDOM LEADING ZEROES 002
 
     #[test]
     fn test_random_legacy_leading_zeroes_002_ecdsa() {
@@ -789,7 +785,7 @@
         run_hash_test::<LegacyTransaction>("./test/random_legacy_leading_zeroes_002.json");
     }
 
-    // TX RANDOM LEAADING ZEROES 003
+    // TX RANDOM LEADING ZEROES 003
 
     #[test]
     fn test_random_legacy_leading_zeroes_003_ecdsa() {
