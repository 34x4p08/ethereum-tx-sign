--- conflicted
+++ resolved
@@ -139,7 +139,6 @@
     }
 }
 
-<<<<<<< HEAD
 #[derive(Debug, Default, Clone, PartialEq, Deserialize, Serialize)]
 pub struct Access {
     pub address: [u8; 20],
@@ -167,9 +166,7 @@
     pub access_list: Vec<Access>
 }
 
-=======
 #[derive(Debug)]
->>>>>>> bb1b5be7
 pub struct EcdsaSig {
     v: u64,
     r: Vec<u8>,
