#![deny(warnings)]
extern crate serde;
#[macro_use]
extern crate serde_derive;
extern crate num_traits;
extern crate rlp;
extern crate secp256k1;
extern crate tiny_keccak;
extern crate bytes;

#[cfg(test)]
extern crate ethereum_types;
#[cfg(test)]
extern crate hex;
#[cfg(test)]
extern crate serde_json;

use rlp::{RlpStream, Encodable};
use secp256k1::{Message, Secp256k1, SecretKey};
use tiny_keccak::{Hasher, Keccak};
use bytes::Bytes;

/// Ethereum transaction
pub trait Transaction {
    /// [EIP-155](https://github.com/ethereum/EIPs/blob/master/EIPS/eip-155.md) chain ID
    fn chain(&self) -> u64;

    /// Compute the unique transaction hash
    fn hash(&self) -> [u8; 32];

    /// Compute the [ECDSA](https://en.wikipedia.org/wiki/Elliptic_Curve_Digital_Signature_Algorithm) for the transaction
    fn ecdsa(&self, private_key: &[u8]) -> EcdsaSig;

    /// Sign and encode this transaction using the given ECDSA signature.
    /// Signing is done in two steps. Example:
    /// ```
    /// use ethereum_tx_sign::{LegacyTransaction, Transaction};
    ///
    /// let tx = LegacyTransaction {
    ///     chain: 1,
    ///     nonce: 0,
    ///     to: Some([0x45; 20]),
    ///     value: 1000,
    ///     gas_price: 20 * 10u128.pow(9),
    ///     gas: 21000,
    ///     data: vec![]
    /// };
    /// let ecdsa = tx.ecdsa(&vec![0x35; 32]);
    /// let tx_bytes = tx.sign(&ecdsa);
    /// ```
    fn sign(&self, ecdsa: &EcdsaSig) -> Vec<u8>;
}

/// EIP-2817 Typed Transaction Envelope
pub trait TypedTransaction: Transaction {
    /// Returns the transaction type byte
    fn transaction_type(&self) -> u8;
}

/// Description of a Transaction, pending or in the chain.
#[derive(Debug, Default, Clone, PartialEq, Deserialize, Serialize)]
pub struct LegacyTransaction {
    /// Chain ID
    pub chain: u64,
    /// Nonce
    pub nonce: u128,
    /// Recipient (None when contract creation)
    pub to: Option<[u8; 20]>,
    /// Transfered value
    pub value: u128,
    /// Gas Price
    #[serde(rename = "gasPrice")]
    pub gas_price: u128,
    /// Gas amount
    pub gas: u128,
    /// Input data
    pub data: Vec<u8>,
}

impl LegacyTransaction {
<<<<<<< HEAD
    fn rlp<'a>(&'a self) -> Vec<Bytes> {
        let to: Vec<u8> = match self.to {
            Some(ref to) => to.iter().cloned().collect(),
            None => vec![],
        };
        vec![
            self.nonce.rlp_bytes().into(),
            self.gas_price.rlp_bytes().into(),
            self.gas.rlp_bytes().into(),
            to.rlp_bytes().into(),
            self.value.rlp_bytes().into(),
            self.data.rlp_bytes().into(),
        ]
=======
    fn rlp(&self) -> RlpStream {
        let mut rlp = RlpStream::new();
        rlp.begin_unbounded_list();
        rlp.append(&self.nonce);
        rlp.append(&self.gas_price);
        rlp.append(&self.gas);
        match self.to {
            Some(ref to) => {
                rlp.append(&to.as_ref());
            }
            None => {
                rlp.append(&vec![]);
            }
        };
        rlp.append(&self.value);
        rlp.append(&self.data);

        // the list is deliberately left incomplete
        rlp
>>>>>>> bb1b5be7
    }
}

impl Transaction for LegacyTransaction {
    fn chain(&self) -> u64 {
        self.chain
    }

    fn hash(&self) -> [u8; 32] {
        let rlp = self.rlp();
        let mut rlp_stream = RlpStream::new();
        rlp_stream.begin_unbounded_list();
        for r in rlp.iter() {
            rlp_stream.append(r);
        }
        rlp_stream.append(&self.chain());
        rlp_stream.append_raw(&[0x80], 1);
        rlp_stream.append_raw(&[0x80], 1);
        rlp_stream.finalize_unbounded_list();
        keccak256_hash(&rlp_stream.out())
    }

<<<<<<< HEAD
    fn sign(&self, private_key: &[u8]) -> Vec<u8> {
        let mut rlp_stream = RlpStream::new();
        let rlp = self.rlp();
        rlp_stream.begin_unbounded_list();
        for r in rlp.iter() {
            rlp_stream.append(r);
        }
        match self.ecdsa(private_key) {
            EcdsaSig { v, s, r } => {
                rlp_stream.append(&v);
                rlp_stream.append(&r);
                rlp_stream.append(&s);
=======
    fn sign(&self, ecdsa: &EcdsaSig) -> Vec<u8> {
        let mut rlp_stream = self.rlp();

        match ecdsa {
            EcdsaSig {
                ref v,
                ref s,
                ref r,
            } => {
                rlp_stream.append(v);
                rlp_stream.append(r);
                rlp_stream.append(s);
>>>>>>> bb1b5be7
            }
        }

        rlp_stream.finalize_unbounded_list();

        return rlp_stream.out().to_vec();
    }

    fn ecdsa(&self, private_key: &[u8]) -> EcdsaSig {
        let hash = self.hash();

        EcdsaSig::generate(hash, private_key, self.chain())
    }
}

#[derive(Debug)]
pub struct EcdsaSig {
    v: u64,
    r: Vec<u8>,
    s: Vec<u8>,
}

impl EcdsaSig {
    pub fn generate(hash: [u8; 32], private_key: &[u8], chain_id: u64) -> EcdsaSig {
        let s = Secp256k1::signing_only();
        let msg = Message::from_slice(&hash).unwrap();
        let key = SecretKey::from_slice(private_key).unwrap();
        let (v, sig_bytes) = s.sign_ecdsa_recoverable(&msg, &key).serialize_compact();

        EcdsaSig {
            v: v.to_i32() as u64 + chain_id * 2 + 35,
            r: sig_bytes[0..32].to_vec(),
            s: sig_bytes[32..64].to_vec(),
        }
    }
}

pub fn keccak256_hash(bytes: &[u8]) -> [u8; 32] {
    let mut hasher = Keccak::v256();
    hasher.update(bytes);
    let mut resp: [u8; 32] = Default::default();
    hasher.finalize(&mut resp);
    resp
}

#[cfg(test)]
mod test {
    use crate::{LegacyTransaction, Transaction};
    use ethereum_types::H256;
    use serde_json;
    use std::fs::File;
    use std::io::Read;

    #[test]
    fn test_signs_transaction_eth() {
        run_test("./test/test_txs.json");
    }

    #[test]
    fn test_signs_transaction_ropsten() {
        run_test("./test/test_txs_ropsten.json");
    }

    #[test]
    fn test_signs_tx_on_eip_spec() {
        let tx = LegacyTransaction {
            chain: 1,
            nonce: 9,
            gas_price: 20 * 10u128.pow(9),
            gas: 21000,
            to: Some([0x35; 20]),
            value: 10u128.pow(18),
            data: vec![],
        };

        let ecdsa = tx.ecdsa(&[0x46u8; 32]);
        let hash = hex::encode(tx.hash());
        let signed_data = hex::encode(tx.sign(&ecdsa));

        assert_eq!(
            hash,
            "daf5a779ae972f972197303d7b574746c7ef83eadac0f2791ad23db92e4c8e53"
        );
        assert_eq!(ecdsa.v, 37);
        assert_eq!(signed_data, "f86c098504a817c800825208943535353535353535353535353535353535353535880de0b6b3a76400008025a028ef61340bd939bc2195fe537567866003e1a15d3c71ff63e1590620aa636276a067cbe9d8997f761aecb703304b3800ccf555c9f3dc64214b297fb1966a3b6d83");
    }

    #[derive(Serialize, Deserialize, Clone)]
    struct Signing {
        signed: Vec<u8>,
        private_key: H256,
    }

    fn run_test(path: &str) {
        let mut file = File::open(path).unwrap();
        let mut f_string = String::new();
        file.read_to_string(&mut f_string).unwrap();
        let txs: Vec<(LegacyTransaction, Signing)> = serde_json::from_str(&f_string).unwrap();
        for (tx, signed) in txs.into_iter() {
            let rtx: LegacyTransaction = tx.into();
            assert_eq!(
                signed.signed,
                rtx.sign(&rtx.ecdsa(signed.private_key.as_ref()))
            );
        }
    }
}<|MERGE_RESOLUTION|>--- conflicted
+++ resolved
@@ -78,7 +78,6 @@
 }
 
 impl LegacyTransaction {
-<<<<<<< HEAD
     fn rlp<'a>(&'a self) -> Vec<Bytes> {
         let to: Vec<u8> = match self.to {
             Some(ref to) => to.iter().cloned().collect(),
@@ -92,27 +91,6 @@
             self.value.rlp_bytes().into(),
             self.data.rlp_bytes().into(),
         ]
-=======
-    fn rlp(&self) -> RlpStream {
-        let mut rlp = RlpStream::new();
-        rlp.begin_unbounded_list();
-        rlp.append(&self.nonce);
-        rlp.append(&self.gas_price);
-        rlp.append(&self.gas);
-        match self.to {
-            Some(ref to) => {
-                rlp.append(&to.as_ref());
-            }
-            None => {
-                rlp.append(&vec![]);
-            }
-        };
-        rlp.append(&self.value);
-        rlp.append(&self.data);
-
-        // the list is deliberately left incomplete
-        rlp
->>>>>>> bb1b5be7
     }
 }
 
@@ -135,33 +113,18 @@
         keccak256_hash(&rlp_stream.out())
     }
 
-<<<<<<< HEAD
-    fn sign(&self, private_key: &[u8]) -> Vec<u8> {
+    fn sign(&self, ecdsa: &EcdsaSig) -> Vec<u8> {
         let mut rlp_stream = RlpStream::new();
         let rlp = self.rlp();
         rlp_stream.begin_unbounded_list();
         for r in rlp.iter() {
             rlp_stream.append(r);
         }
-        match self.ecdsa(private_key) {
+        match ecdsa {
             EcdsaSig { v, s, r } => {
-                rlp_stream.append(&v);
-                rlp_stream.append(&r);
-                rlp_stream.append(&s);
-=======
-    fn sign(&self, ecdsa: &EcdsaSig) -> Vec<u8> {
-        let mut rlp_stream = self.rlp();
-
-        match ecdsa {
-            EcdsaSig {
-                ref v,
-                ref s,
-                ref r,
-            } => {
                 rlp_stream.append(v);
                 rlp_stream.append(r);
                 rlp_stream.append(s);
->>>>>>> bb1b5be7
             }
         }
 
